// Copyright (c) Microsoft Corporation. All rights reserved.

namespace Microsoft.VisualStudio.TestPlatform.CommandLine.Processors
{
    using Microsoft.VisualStudio.TestPlatform.CommandLine;
    using System;
    using System.Diagnostics.Contracts;
    using TestPlatformHelpers;
    using Resources = Microsoft.VisualStudio.TestPlatform.CommandLine.Resources;
    using Microsoft.VisualStudio.TestPlatform.Client.RequestHelper;
    using Microsoft.VisualStudio.TestPlatform.Client.DesignMode;
    using System.Diagnostics;

    /// <summary>
<<<<<<< HEAD
    /// Argument Processor for the "/Port" command line argument.
=======
    /// Argument Executor for the "--Port|/Port" command line argument.
>>>>>>> dfc8048e
    /// </summary>
    internal class PortArgumentProcessor : IArgumentProcessor
    {
        #region Constants

        /// <summary>
        /// The name of the command line argument that the PortArgumentExecutor handles.
        /// </summary>
        public const string CommandName = "/Port";

        #endregion

        private Lazy<IArgumentProcessorCapabilities> metadata;

        private Lazy<IArgumentExecutor> executor;

        /// <summary>
        /// Gets the metadata.
        /// </summary>
        public Lazy<IArgumentProcessorCapabilities> Metadata
        {
            get
            {
                if (this.metadata == null)
                {
                    this.metadata = new Lazy<IArgumentProcessorCapabilities>(() => new PortArgumentProcessorCapabilities());
                }

                return this.metadata;
            }
        }

        /// <summary>
        /// Gets or sets the executor.
        /// </summary>
        public Lazy<IArgumentExecutor> Executor
        {
            get
            {
                if (this.executor == null)
                {
                    this.executor = new Lazy<IArgumentExecutor>(() => 
                    new PortArgumentExecutor(CommandLineOptions.Instance, TestRequestManager.Instance));
                }

                return this.executor;
            }

            set
            {
                this.executor = value;
            }
        }
    }

    internal class PortArgumentProcessorCapabilities : BaseArgumentProcessorCapabilities
    {
        public override string CommandName => PortArgumentProcessor.CommandName;

        public override bool AllowMultiple => false;

        public override bool IsAction => false;

        public override ArgumentProcessorPriority Priority => ArgumentProcessorPriority.Normal;

        public override string HelpContentResourceName => Resources.PortArgumentHelp;

        public override HelpContentPriority HelpPriority => HelpContentPriority.PortArgumentProcessorHelpPriority;
    }

    /// <summary>
    /// Argument Executor for the "/Port" command line argument.
    /// </summary>
    internal class PortArgumentExecutor : IArgumentExecutor
    {
        #region Fields

        /// <summary>
        /// Used for getting sources.
        /// </summary>
        private CommandLineOptions commandLineOptions;

        /// <summary>
        /// Test Request Manager
        /// </summary>
        private ITestRequestManager testRequestManager;

        /// <summary>
        /// Initializes Design mode when called
        /// </summary>
        private Func<int, IDesignModeClient> designModeInitializer;

        /// <summary>
        /// IDesignModeClient
        /// </summary>
        private IDesignModeClient designModeClient;

        #endregion

        #region Constructor

        /// <summary>
        /// Default constructor.
        /// </summary>
        /// <param name="options">
        /// The options.
        /// </param>
        public PortArgumentExecutor(CommandLineOptions options, ITestRequestManager testRequestManager) : 
            this (options, testRequestManager, InitializeDesignMode)
        {
        }

        /// <summary>
        /// For Unit testing only
        /// </summary>
        internal PortArgumentExecutor(CommandLineOptions options, ITestRequestManager testRequestManager, Func<int, IDesignModeClient> designModeInitializer)
        {
            Contract.Requires(options != null);
            this.commandLineOptions = options;
            this.testRequestManager = testRequestManager;
            this.designModeInitializer = designModeInitializer;
        }

        #endregion

        #region IArgumentExecutor

        /// <summary>
        /// Initializes with the argument that was provided with the command.
        /// </summary>
        /// <param name="argument">Argument that was provided with the command.</param>
        public void Initialize(string argument)
        {
            int portNumber;
            if (string.IsNullOrWhiteSpace(argument) || !int.TryParse(argument, out portNumber))
            {
                throw new CommandLineException(Resources.InvalidPortArgument);
            }

            this.commandLineOptions.Port = portNumber;
            this.designModeClient = this.designModeInitializer?.Invoke(this.commandLineOptions.ParentProcessId);
        }

        /// <summary>
        /// The port is already set, return success.
        /// </summary>
        /// <returns> The <see cref="ArgumentProcessorResult"/> Success </returns>
        public ArgumentProcessorResult Execute()
        {
            try
            {
                this.designModeClient?.ConnectToClientAndProcessRequests(this.commandLineOptions.Port, this.testRequestManager);
            }
            catch(TimeoutException)
            {
                // Todo:sasin log the exception
                return ArgumentProcessorResult.Fail;
            }
            return ArgumentProcessorResult.Success;
        }

        #endregion

        private static IDesignModeClient InitializeDesignMode(int parentProcessId)
        {
            if (parentProcessId > 0)
            {
                var process = Process.GetProcessById(parentProcessId);
                if (process != null && !process.HasExited)
                {
                    process.EnableRaisingEvents = true;
                    process.Exited += (sender, e) => DesignModeClient.Instance?.HandleParentProcessExit();
                }
            }

            DesignModeClient.Initialize();
            return DesignModeClient.Instance;
        }
    }
}<|MERGE_RESOLUTION|>--- conflicted
+++ resolved
@@ -12,11 +12,7 @@
     using System.Diagnostics;
 
     /// <summary>
-<<<<<<< HEAD
-    /// Argument Processor for the "/Port" command line argument.
-=======
-    /// Argument Executor for the "--Port|/Port" command line argument.
->>>>>>> dfc8048e
+    /// Argument Processor for the "--Port|/Port" command line argument.
     /// </summary>
     internal class PortArgumentProcessor : IArgumentProcessor
     {
